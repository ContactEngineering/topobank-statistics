--- conflicted
+++ resolved
@@ -177,13 +177,8 @@
                     </a>
                     <li class="nav-item mb-1 mt-1">
                         Download
-<<<<<<< HEAD
                         <div class="btn-group ms-1" role="group" aria-label="Download formats">
-                            <a :href="`/analysis/download/${analysisIds}/txt`"
-=======
-                        <div class="btn-group ml-1" role="group" aria-label="Download formats">
                             <a :href="`/analysis/download/${analysisIds}/csv`"
->>>>>>> 2fcefc39
                                class="btn btn-default"
                                @click="_sidebarVisible=false">
                                 CSV
