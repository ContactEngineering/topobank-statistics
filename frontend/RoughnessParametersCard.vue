--- conflicted
+++ resolved
@@ -25,15 +25,11 @@
     },
     detailUrl: {
         type: String,
-<<<<<<< HEAD
-        default: "/ui/html/analysis-detail/"
+        default: '/ui/analysis-detail/'
     },
     enlarged: {
         type: Boolean,
         default: true
-=======
-        default: '/ui/analysis-detail/'
->>>>>>> d6b267c0
     },
     functionId: {
         type: Number,
@@ -42,19 +38,11 @@
     functionName: {
         type: String,
         required: true
-<<<<<<< HEAD
-    },
-    subjects: {
-        type: Object,
-        required: true
-    }
-=======
     },
     subjects: {
         type: Object,
         required: true
     },
->>>>>>> d6b267c0
 });
 
 // Displayed data
@@ -72,20 +60,10 @@
             return `<a target="_blank" title="${name}" href="${row.topography_url}">${name}</a>`;
         }
     },
-<<<<<<< HEAD
     { data: "quantity", title: "Quantity" },
     { data: "from", title: "From" },
     { data: "symbol", title: "<span title=\"Symbol according to ASME B46.1\">Sym. 🛈</span>" },
     { data: "direction", title: "Direct." },
-=======
-    {data: 'quantity', title: 'Quantity'},
-    {data: 'from', title: 'From'},
-    {
-        data: 'symbol',
-        title: '<span title="Symbol according to ASME B46.1">Sym. 🛈</span>'
-    },
-    {data: 'direction', title: 'Direct.'},
->>>>>>> d6b267c0
     {
         data: "value", title: "Value", render: function(x) {
             return formatExponential(x, 5);
@@ -111,7 +89,6 @@
 
 function updateCard() {
     /* Fetch JSON describing the card */
-<<<<<<< HEAD
     _nbPendingAjaxRequests.value++;
     axios.get(`${props.apiUrl}/${props.functionId}?subjects=${subjectsToBase64(props.subjects)}`)
         .then(response => {
@@ -139,18 +116,6 @@
         })
         .finally(() => {
             _nbPendingAjaxRequests.value--;
-=======
-    axios.get(`${props.apiUrl}/${props.functionId}?subjects=${subjectsToBase64(props.subjects)}`).then(response => {
-        _analyses.value = response.data.analyses;
-        /** replace null in value with NaN
-         * This is needed because we cannot pass NaN through JSON without
-         * extra libraries, so it is passed as null (workaround) */
-        _data.value = response.data.tableData.map(x => {
-            if (x['value'] === null) {
-                x['value'] = NaN;
-            }
-            return x
->>>>>>> d6b267c0
         });
 }
 
@@ -181,17 +146,10 @@
                 Download XLSX
             </BDropdownItem>
         </template>
-<<<<<<< HEAD
         <DataTable :column-defs="_columnDefs"
                    :columns="_columns"
                    :data="_data"
                    class="table table-striped table-bordered"
-=======
-        <DataTable class="table table-striped table-bordered"
-                   :column-defs="_columnDefs"
-                   :columns="_columns"
-                   :data="_data"
->>>>>>> d6b267c0
                    responsive="yes"
                    scroll-x="yes">
         </DataTable>
